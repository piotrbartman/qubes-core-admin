--- conflicted
+++ resolved
@@ -1,10 +1,5 @@
 sudo: required
 dist: trusty
-<<<<<<< HEAD
-language: generic
-install: git clone https://github.com/QubesOS/qubes-builder ~/qubes-builder
-script: ~/qubes-builder/scripts/travis-build
-=======
 language: python
 python:
   - '3.5'
@@ -15,7 +10,6 @@
   - PYTHONPATH=test-packages pylint --rcfile=ci/pylintrc qubes qubespolicy
   - ./run-tests --no-syslog
   - ~/qubes-builder/scripts/travis-build
->>>>>>> 72b29e8f
 env:
  - DIST_DOM0=fc25 USE_QUBES_REPO_VERSION=4.0 USE_QUBES_REPO_TESTING=1
 
