--- conflicted
+++ resolved
@@ -21,9 +21,6 @@
 # build devide description.
 #DESC=`python -c "dev='%d-%d' % (int('${BUSNUM}'.lstrip('0')), (int('${DEVNUM}'.lstrip('0'))-1)); from xen.util import vusb_util; print vusb_util.get_usbdevice_info(dev);"`
 DESC="${ID_VENDOR_ID}:${ID_MODEL_ID} ${ID_SERIAL}"
-<<<<<<< HEAD
-XS_KEY="qubes-usb-devices/${XSNAME}"
-=======
 
 VERSION=`cat /sys/bus/usb/devices/${NAME}/version`
 if [ "${VERSION}" = " 1.00" -o "${VERSION}" = " 1.10" ] ; then
@@ -32,15 +29,13 @@
 	VERSION=2
 else
 	# FIXME: silently ignoring devices with unexpected USB version
-	#exit 0
-	true
+	exit 0
 fi
 
 XS_KEY="qubes-usb-devices/$XSNAME"
->>>>>>> 2e19ca65
 
 xenstore-write "$XS_KEY/desc" "$DESC"
-xenstore-write "$XS_KEY/version" "${VERSION}"
+xenstore-write "$XS_KEY/version" "$VERSION"
 
 # Make sure PVUSB backend driver is loaded.
 /sbin/modprobe xen-usbback 2> /dev/null || /sbin/modprobe usbbk