# pylint: disable=too-few-public-methods

#
# The Qubes OS Project, http://www.qubes-os.org
#
# Copyright (C) 2016 Bahtiar `kalkin-` Gadimov <bahtiar@gadimov.de>
#
# This program is free software; you can redistribute it and/or modify
# it under the terms of the GNU General Public License as published by
# the Free Software Foundation; either version 2 of the License, or
# (at your option) any later version.
#
# This program is distributed in the hope that it will be useful,
# but WITHOUT ANY WARRANTY; without even the implied warranty of
# MERCHANTABILITY or FITNESS FOR A PARTICULAR PURPOSE.  See the
# GNU General Public License for more details.
#
# You should have received a copy of the GNU General Public License along
# with this program; if not, write to the Free Software Foundation, Inc.,
# 51 Franklin Street, Fifth Floor, Boston, MA 02110-1301 USA.
#
''' Exits sucessfull if the provided domains exists, else returns failure '''

from __future__ import print_function

import sys

import qubes.tools
import qubes.vm.templatevm

parser = qubes.tools.QubesArgumentParser(description=__doc__, vmname_nargs='+')
parser.add_argument("--running", action="store_true", dest="running",
    default=False, help="Determine if (any of given) VM is running")
parser.add_argument("--paused", action="store_true", dest="paused",
    default=False, help="Determine if (any of given) VM is paused")
parser.add_argument("--template", action="store_true", dest="template",
    default=False, help="Determine if (any of given) VM is a template")


def print_msg(domains, what_single, what_plural):
<<<<<<< HEAD
    # pylint: disable=len-as-condition
    if len(domains) == 0:
=======
    if not domains:
>>>>>>> 8d60f533
        print("None of given VM {!s}".format(what_single))
    elif len(domains) == 1:
        print("VM {!s} {!s}".format(domains[0], what_single))
    else:
        txt = ", ".join([vm.name for vm in domains])
        print("VMs {!s} {!s}".format(txt, what_plural))


def main(args=None):
    args = parser.parse_args(args)
    domains = args.domains
    if args.running:
        running = [vm for vm in domains if vm.is_running()]
        if args.verbose:
            print_msg(running, "is running", "are running")
        return 0 if running else 1
    elif args.paused:
        paused = [vm for vm in domains if vm.is_paused()]
        if args.verbose:
            print_msg(paused, "is paused", "are paused")
        return 0 if paused else 1
    elif args.template:
        template = [vm for vm in domains if isinstance(vm,
            qubes.vm.templatevm.TemplateVM)]
        if args.verbose:
            print_msg(template, "is a template", "are templates")
        return 0 if template else 1
    else:
        if args.verbose:
            print_msg(domains, "exists", "exist")
        return 0 if domains else 1

if __name__ == '__main__':
    sys.exit(main())<|MERGE_RESOLUTION|>--- conflicted
+++ resolved
@@ -38,12 +38,7 @@
 
 
 def print_msg(domains, what_single, what_plural):
-<<<<<<< HEAD
-    # pylint: disable=len-as-condition
-    if len(domains) == 0:
-=======
     if not domains:
->>>>>>> 8d60f533
         print("None of given VM {!s}".format(what_single))
     elif len(domains) == 1:
         print("VM {!s} {!s}".format(domains[0], what_single))
