--- conflicted
+++ resolved
@@ -41,12 +41,7 @@
         print('connection_lost(exc={!r})'.format(exc))
         self.untrusted_buffer.close()
 
-<<<<<<< HEAD
-    def data_received(self, untrusted_data):
-        # pylint: disable=arguments-differ
-=======
     def data_received(self, untrusted_data):  # pylint: disable=arguments-differ
->>>>>>> 8d60f533
         print('data_received(untrusted_data={!r})'.format(untrusted_data))
         if self.len_untrusted_buffer + len(untrusted_data) > self.buffer_size:
             self.app.log.warning('request too long')
