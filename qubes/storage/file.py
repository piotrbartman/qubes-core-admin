--- conflicted
+++ resolved
@@ -472,13 +472,10 @@
         self.path = new_path
         self.vid = self.path
 
-<<<<<<< HEAD
-=======
     def verify(self):
         ''' Verifies the volume. '''
         pass
 
->>>>>>> cded0ab7
 
 def create_sparse_file(path, size):
     ''' Create an empty sparse file '''
