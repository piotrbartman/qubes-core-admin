#!/usr/bin/python2
# -*- coding: utf-8 -*-
#
# The Qubes OS Project, http://www.qubes-os.org
#
# Copyright (C) 2010  Joanna Rutkowska <joanna@invisiblethingslab.com>
# Copyright (C) 2013  Marek Marczykowski <marmarek@invisiblethingslab.com>
#
# This program is free software; you can redistribute it and/or
# modify it under the terms of the GNU General Public License
# as published by the Free Software Foundation; either version 2
# of the License, or (at your option) any later version.
#
# This program is distributed in the hope that it will be useful,
# but WITHOUT ANY WARRANTY; without even the implied warranty of
# MERCHANTABILITY or FITNESS FOR A PARTICULAR PURPOSE.  See the
# GNU General Public License for more details.
#
# You should have received a copy of the GNU General Public License
# along with this program; if not, write to the Free Software
# Foundation, Inc., 51 Franklin Street, Fifth Floor, Boston, MA  02110-1301, USA.
#
#

import os
import os.path
import signal
import subprocess
import sys
import shutil
from xml.etree import ElementTree

from qubes.qubes import (
    dry_run,
    defaults,
    register_qubes_vm_class,
    system_path,
    vmm,
    QubesException,
    QubesResizableVm,
)


system_path["config_template_hvm"] = '/usr/share/qubes/vm-template-hvm.xml'

defaults["hvm_disk_size"] = 20*1024*1024*1024
defaults["hvm_private_img_size"] = 2*1024*1024*1024
defaults["hvm_memory"] = 512


class QubesHVm(QubesResizableVm):
    """
    A class that represents an HVM. A child of QubesVm.
    """

    # FIXME: logically should inherit after QubesAppVm, but none of its methods
    # are useful for HVM

    def get_attrs_config(self):
        attrs = super(QubesHVm, self).get_attrs_config()
        attrs.pop('kernel')
        attrs.pop('kernels_dir')
        attrs.pop('kernelopts')
        attrs.pop('uses_default_kernel')
        attrs.pop('uses_default_kernelopts')
        attrs['dir_path']['func'] = lambda value: value if value is not None \
                else os.path.join(system_path["qubes_appvms_dir"], self.name)
        attrs['config_file_template']['func'] = \
            lambda x: system_path["config_template_hvm"]
        attrs['drive'] = { 'attr': '_drive',
                           'save': lambda: str(self.drive) }
        # Remove this two lines when HVM will get qmemman support
        attrs['maxmem'].pop('save')
        attrs['maxmem']['func'] = lambda x: self.memory
        attrs['timezone'] = { 'default': 'localtime',
                              'save': lambda: str(self.timezone) }
        attrs['qrexec_installed'] = { 'default': False,
            'attr': '_qrexec_installed',
            'save': lambda: str(self._qrexec_installed) }
        attrs['guiagent_installed'] = { 'default' : False,
            'attr': '_guiagent_installed',
            'save': lambda: str(self._guiagent_installed) }
        attrs['seamless_gui_mode'] = { 'default': False,
                              'attr': '_seamless_gui_mode',
                              'save': lambda: str(self._seamless_gui_mode) }
        attrs['services']['default'] = "{'meminfo-writer': False}"

        return attrs

    @classmethod
    def is_template_compatible(cls, template):
        if template and (not template.is_template() or template.type != "TemplateHVM"):
            return False
        return True

    def get_clone_attrs(self):
        attrs = super(QubesHVm, self).get_clone_attrs()
        attrs.remove('kernel')
        attrs.remove('uses_default_kernel')
        attrs.remove('kernelopts')
        attrs.remove('uses_default_kernelopts')
        attrs += [ 'timezone' ]
        attrs += [ 'qrexec_installed' ]
        attrs += [ 'guiagent_installed' ]
        return attrs

    @property
    def seamless_gui_mode(self):
        if not self.guiagent_installed:
            return False
        return self._seamless_gui_mode

    @seamless_gui_mode.setter
    def seamless_gui_mode(self, value):
        if self._seamless_gui_mode == value:
            return
        if not self.guiagent_installed and value:
            raise ValueError("Seamless GUI mode requires GUI agent installed")

        self._seamless_gui_mode = value
        if self.is_running():
            self.send_gui_mode()

    @property
    def drive(self):
        return self._drive

    @drive.setter
    def drive(self, value):
        if value is None:
            self._drive = None
            return

        # strip type for a moment
        drv_type = "cdrom"
        if value.startswith("hd:") or value.startswith("cdrom:"):
            (drv_type, unused, value) = value.partition(":")
            drv_type = drv_type.lower()

        # sanity check
        if drv_type not in ['hd', 'cdrom']:
            raise QubesException("Unsupported drive type: %s" % type)

        if value.count(":") == 0:
            value = "dom0:" + value
        if value.count(":/") == 0:
            # FIXME: when Windows backend will be supported, improve this
            raise QubesException("Drive path must be absolute")

        self._drive = drv_type + ":" + value

    def create_on_disk(self, verbose, source_template = None):
        self.log.debug('create_on_disk(source_template={!r})'.format(
            source_template))
        if dry_run:
            return

        if source_template is None:
            source_template = self.template

        # create empty disk
        self.storage.private_img_size = defaults["hvm_private_img_size"]
        self.storage.root_img_size = defaults["hvm_disk_size"]
        self.storage.create_on_disk(verbose, source_template)

        if verbose:
            print >> sys.stderr, "--> Creating icon symlink: {0} -> {1}".format(self.icon_path, self.label.icon_path)

        try:
            if hasattr(os, "symlink"):
                os.symlink (self.label.icon_path, self.icon_path)
            else:
                shutil.copy(self.label.icon_path, self.icon_path)
        except Exception as e:
            print >> sys.stderr, "WARNING: Failed to set VM icon: %s" % str(e)

        # Make sure that we have UUID allocated
        self._update_libvirt_domain()

        # fire hooks
        for hook in self.hooks_create_on_disk:
            hook(self, verbose, source_template=source_template)

    def get_private_img_sz(self):
        if not os.path.exists(self.private_img):
            return 0

        return os.path.getsize(self.private_img)

    def resize_private_img(self, size):
        assert size >= self.get_private_img_sz(), "Cannot shrink private.img"

        if self.is_running():
            raise NotImplementedError("Online resize of HVM's private.img not implemented, shutdown the VM first")

        self.storage.resize_private_img(size)

    def run(self, command, **kwargs):
        if self.qrexec_installed:
            if 'gui' in kwargs and kwargs['gui']==False:
                command = "nogui:" + command
            return super(QubesHVm, self).run(command, **kwargs)
        else:
            raise QubesException("Needs qrexec agent installed in VM to use this function. See also qvm-prefs.")

<<<<<<< HEAD
=======
    @property
    def stubdom_xid(self):
        if self.xid < 0:
            return -1

        if vmm.xs is None:
            return -1

        stubdom_xid_str = vmm.xs.read('', '/local/domain/%d/image/device-model-domid' % self.xid)
        if stubdom_xid_str is not None:
            return int(stubdom_xid_str)
        else:
            return -1

    def validate_drive_path(self, drive):
        drive_type, drive_domain, drive_path = drive.split(':', 2)
        if drive_domain == 'dom0':
            if not os.path.exists(drive_path):
                raise QubesException("Invalid drive path '{}'".format(
                    drive_path))

>>>>>>> 10c44e87
    def start(self, *args, **kwargs):
        if self.drive:
            self.validate_drive_path(self.drive)
        # make it available to storage.prepare_for_vm_startup, which is
        # called before actually building VM libvirt configuration
        self.storage.drive = self.drive

        if self.template and self.template.is_running():
            raise QubesException("Cannot start the HVM while its template is running")
        try:
            if 'mem_required' not in kwargs:
                # Reserve 44MB for stubdomain
                kwargs['mem_required'] = (self.memory + 44) * 1024 * 1024
            return super(QubesHVm, self).start(*args, **kwargs)
        except QubesException as e:
            capabilities = vmm.libvirt_conn.getCapabilities()
            tree = ElementTree.fromstring(capabilities)
            os_types = tree.findall('./guest/os_type')
            if 'hvm' not in map(lambda x: x.text, os_types):
                raise QubesException("Cannot start HVM without VT-x/AMD-v enabled")
            else:
                raise

    def _cleanup_zombie_domains(self):
        super(QubesHVm, self)._cleanup_zombie_domains()
        if not self.is_running():
            xc_stubdom = self.get_xc_dominfo(name=self.name+'-dm')
            if xc_stubdom is not None:
                if xc_stubdom['paused'] == 1:
                    subprocess.call(['xl', 'destroy', str(xc_stubdom['domid'])])
                if xc_stubdom['dying'] == 1:
                    # GUID still running?
                    guid_pidfile = \
                        '/var/run/qubes/guid-running.%d' % xc_stubdom['domid']
                    if os.path.exists(guid_pidfile):
                        guid_pid = open(guid_pidfile).read().strip()
                        os.kill(int(guid_pid), 15)

    def is_guid_running(self):
        # If user force the guiagent, is_guid_running will mimic a standard QubesVM
        if self.guiagent_installed:
            return super(QubesHVm, self).is_guid_running()
        else:
            xid = self.stubdom_xid
            if xid < 0:
                return False
            if not os.path.exists('/var/run/qubes/guid-running.%d' % xid):
                return False
            return True

    def is_fully_usable(self):
        # Running gui-daemon implies also VM running
        if not self.is_guid_running():
            return False
        if self.qrexec_installed and not self.is_qrexec_running():
            return False
        return True<|MERGE_RESOLUTION|>--- conflicted
+++ resolved
@@ -203,8 +203,6 @@
         else:
             raise QubesException("Needs qrexec agent installed in VM to use this function. See also qvm-prefs.")
 
-<<<<<<< HEAD
-=======
     @property
     def stubdom_xid(self):
         if self.xid < 0:
@@ -226,7 +224,6 @@
                 raise QubesException("Invalid drive path '{}'".format(
                     drive_path))
 
->>>>>>> 10c44e87
     def start(self, *args, **kwargs):
         if self.drive:
             self.validate_drive_path(self.drive)
