#!/usr/bin/python2.6
#
# The Qubes OS Project, http://www.qubes-os.org
#
# Copyright (C) 2010  Joanna Rutkowska <joanna@invisiblethingslab.com>
#
# This program is free software; you can redistribute it and/or
# modify it under the terms of the GNU General Public License
# as published by the Free Software Foundation; either version 2
# of the License, or (at your option) any later version.
#
# This program is distributed in the hope that it will be useful,
# but WITHOUT ANY WARRANTY; without even the implied warranty of
# MERCHANTABILITY or FITNESS FOR A PARTICULAR PURPOSE.  See the
# GNU General Public License for more details.
#
# You should have received a copy of the GNU General Public License
# along with this program; if not, write to the Free Software
# Foundation, Inc., 51 Franklin Street, Fifth Floor, Boston, MA  02110-1301, USA.
#
#

from qubes.qubes import QubesVmCollection
from qubes.qubes import QubesVmLabels
from qubes.qubes import QubesHost
from qubes.qubes import qubes_kernels_base_dir
from optparse import OptionParser
import subprocess
import os
import sys
import re

def do_list(vm):
    label_width = 18
    fmt="{{0:<{0}}}: {{1}}".format(label_width)

    print fmt.format ("name", vm.name)
    print fmt.format ("label", vm.label.name)
    print fmt.format ("type", vm.type)
    if vm.template_vm is not None:
        print fmt.format ("template", vm.template_vm.name)
    if vm.netvm_vm is not None:
        print fmt.format ("netvm", vm.netvm_vm.name)
    print fmt.format ("updateable?", vm.is_updateable())
    print fmt.format ("installed by RPM?", vm.installed_by_rpm)
    print fmt.format ("dir", vm.dir_path)
    print fmt.format ("config", vm.conf_file)
    print fmt.format ("pcidevs", vm.pcidevs)
    if vm.template_vm is None:
        print fmt.format ("root img", vm.root_img)
    if vm.is_template():
        print fmt.format ("root COW img", vm.rootcow_img)
    if vm.template_vm is not None:
        print fmt.format ("root img", vm.template_vm.root_img)
    if hasattr(vm, 'volatile_img') and vm.volatile_img is not None:
        print fmt.format ("root volatile img", vm.volatile_img)

    if hasattr(vm, 'private_img') and vm.private_img is not None:
        print fmt.format ("private img", vm.private_img)
    print fmt.format ("vcpus", str(vm.vcpus))
    print fmt.format ("memory", vm.memory)
<<<<<<< HEAD
    if hasattr(vm, 'maxmem'):
        print fmt.format ("maxmem", vm.maxmem)

    if hasattr(vm, 'kernel'):
        if vm.template_vm is not None:
            print fmt.format ("kernel", "%s (from template)" % vm.kernel)
        elif vm.uses_default_kernel:
            print fmt.format ("kernel", "%s (default)" % vm.kernel)
        else:
            print fmt.format ("kernel", vm.kernel)

    if hasattr(vm, 'kernelopts'):
        if vm.uses_default_kernelopts:
            print fmt.format ("kernelopts", "%s (default)" % vm.kernelopts)
        else:
            print fmt.format ("kernelopts", vm.kernelopts)

    if hasattr(vm, 'drive'):
        print fmt.format("drive", str(vm.drive))
=======
    print fmt.format ("maxmem", vm.maxmem)
    print fmt.format ("MAC", "%s%s" % (vm.mac, " (auto)" if vm._mac is None else ""))
    if vm.template_vm is not None:
        print fmt.format ("kernel", "%s (from template)" % vm.kernel)
    elif vm.uses_default_kernel:
        print fmt.format ("kernel", "%s (default)" % vm.kernel)
    else:
        print fmt.format ("kernel", vm.kernel)
    if vm.uses_default_kernelopts:
        print fmt.format ("kernelopts", "%s (default)" % vm.kernelopts)
    else:
        print fmt.format ("kernelopts", vm.kernelopts)
>>>>>>> 7a3b9d00


def set_label(vms, vm, args):
    if len (args) != 1:
        print >> sys.stderr, "Missing label name argument!"
        exit (1)

    label = args[0]
    if label not in QubesVmLabels:
        print >> sys.stderr, "Wrong label name, supported values are the following:"
        for l in QubesVmLabels.values():
            print >> sys.stderr, "* {0}".format(l.name)
        exit (1)

    vm.label = QubesVmLabels[label]

def set_memory(vms, vm, args):
    if len (args) != 1:
        print >> sys.stderr, "Missing memory argument!"
        exit (1)

    vm.memory = int(args[0])

def set_maxmem(vms, vm, args):
    if len (args) != 1:
        print >> sys.stderr, "Missing maxmem argument!"
        exit (1)

    vm.maxmem = int(args[0])

def set_mac(vms, vm, args):
    if len (args) != 1:
        print >> sys.stderr, "Missing MAC argument!"
        exit (1)

    if not re.match("[0-9a-fA-F:]{17}|auto", args[0]):
        print >> sys.stderr, "Invalid MAC argument!"
        print >> sys.stderr, "Possible values:"
        print >> sys.stderr, "1) auto"
        print >> sys.stderr, "2) MAC in format: XX:XX:XX:XX:XX:XX"
        exit (1)

    mac = args[0]
    if mac == "auto":
        mac = None
    vm.mac = mac

def set_pcidevs(vms, vm, args):
    if len (args) != 1:
        print >> sys.stderr, "Missing pcidevs argument!"
        exit (1)

    vm.pcidevs = list(eval(args[0]))

def set_netvm(vms, vm, args):
    if len (args) != 1:
        print >> sys.stderr, "Missing netvm name argument!"
        print >> sys.stderr, "Possible values:"
        print >> sys.stderr, "1) default"
        print >> sys.stderr, "2) none"
        print >> sys.stderr, "3) <vmaname>"
        return

    netvm = args[0]
    if netvm == "none":
        netvm_vm = None
        vm.uses_default_netvm = False
    elif netvm == "default":
        netvm_vm = vms.get_default_netvm_vm()
        vm.uses_default_netvm = True
    else:
        netvm_vm = vms.get_vm_by_name (netvm)
        if netvm_vm is None:
            print >> sys.stderr, "A VM with the name '{0}' does not exist in the system.".format(netvm)
            exit(1)
        if not netvm_vm.is_netvm():
            print >> sys.stderr, "VM '{0}' is not a NetVM".format(netvm)
            exit (1)
        vm.uses_default_netvm = False

    vm.set_netvm_vm(netvm_vm)
    if not vm.is_running():
        return
    # this can fail if VM was not connected to any NetVM
    subprocess.call(["xl", "network-detach", vm.name, "0"], stderr=subprocess.PIPE)
    if vm.netvm_vm is None:
        return
    if not vm.netvm_vm.is_running():
        subprocess.check_call(["qvm-start", vm.netvm_vm.name])
    # refresh IP, DNS etc
    vm.create_xenstore_entries()
    vm.attach_network(verbose = True)

def set_updateable(vms, vm, args):
    if vm.is_updateable():
        print >> sys.stderr, "VM '{0}' is already set 'updateable', no action required.".format(vm.name)
        return True

    if vm.is_running():
        print >> sys.stderr, "Cannot change 'updateable' attribute of a running VM. Shut it down first."
        return False

    if vm.is_appvm():
        # Check if the Template is *non* updateable...
        if not vm.template_vm.is_updateable():
            print >> sys.stderr, "VM '{0}': Setting 'updateable' attribute to True.".format(vm.name)
            vm.set_updateable()
        else:
            print >> sys.stderr, "The Template VM ('{0}') is marked as 'updateable' itself!".format(vm.template_vm.name)
            print >> sys.stderr, "Cannot make the AppVM updateable too, as this might cause COW-backed storage incoherency."
            print >> sys.stderr, "If you want to make this AppVM updateable, you must first make the Template VM nonupdateable."
            return False

    if vm.is_template():
        # Make sure that all the AppVMs are non-updateable...
        for appvm in vm.appvms.values():
            if appvm.is_updateable():
                print >> sys.stderr, "At least one of the AppVMs ('{0}') of this Template VM is also marked 'updateable'.".format(appvm.name)
                print >> sys.stderr, "Cannot make the Template VM updateable too, as this might cause COW-backed storage incoherency."
                print >> sys.stderr, "If you want to make this Template VM updateable, you must first make all its decedent AppVMs nonupdateable."
                return False


        print >> sys.stderr, "VM '{0}': Setting 'updateable' attribute to True.".format(vm.name)
        vm.set_updateable()
 
    return True

def set_nonupdateable(vms, vm, args):
    if not vm.is_updateable():
        print >> sys.stderr, "VM '{0}' is already set 'nonupdateable', no action required.".format(vm.name)
        return True

    if vm.is_running():
        print >> sys.stderr, "Cannot change 'updateable' attribute of a running VM. Shut it down first."
        return False

    if vm.is_netvm():
        print >> sys.stderr, "Why, on earth, would you want to make a NetVM 'nonupdateable'?"
        return False


    print >> sys.stderr, "VM '{0}': Setting 'updateable' attribute to False.".format(vm.name)
    vm.set_nonupdateable()
    return True

def set_kernel(vms, vm, args):
    if vm.template_vm is not None:
        print >> sys.stderr, "Cannot set kernel for template-based VM. Set it for template instead."
        return False

    if len (args) != 1:
        print >> sys.stderr, "Missing kernel version argument!"
        print >> sys.stderr, "Possible values:"
        print >> sys.stderr, "1) default"
        print >> sys.stderr, "2) none (kernels subdir in VM)"
        print >> sys.stderr, "3) <kernel version>, one of:"
        for k in os.listdir(qubes_kernels_base_dir):
            print >> sys.stderr, "  -", k
        return

    kernel = args[0]
    if kernel == "default":
        kernel = vms.get_default_kernel()
        vm.uses_default_kernel = True
    elif kernel == "none":
        kernel = None
        vm.uses_default_kernel = False
    else:
        if not os.path.exists(qubes_kernels_base_dir + '/' + kernel):
            print >> sys.stderr, "Kernel version {0} not installed.".format(kernel)
            exit(1)
        vm.uses_default_kernel = False

    vm.kernel = kernel

def set_template(vms, vm, args):
    if len (args) != 1:
        print >> sys.stderr, "Missing template name argument!"
        return False

    template_name = args[0];
    template_vm = vms.get_vm_by_name(template_name)
    if template_vm is None or template_vm.qid not in vms:
        print >> sys.stderr, "A VM with the name '{0}' does not exist in the system.".format(template_name)
        return False

    if not template_vm.is_template():
        print >> sys.stderr, "VM '{0}' is not a TemplateVM".format(template_name)
        return False

    print >> sys.stderr, "Setting template for VM '{0}' to '{1}'...".format (vm.name, template_name)
    vm.template_vm = template_vm
    return True

def set_vcpus(vms, vm, args):
    if len (args) != 1:
        print >> sys.stderr, "Missing vcpus count argument!"
        return False

    vcpus = int(args[0])
    if vcpus <= 0:
        print >> sys.stderr, "A vcpus count must be positive."
        return False

    qubes_host = QubesHost()
    if vcpus > qubes_host.no_cpus:
        print >> sys.stderr, "This host has only {0} cpus".format(ubes_host.no_cpus)
        return False

    print >> sys.stderr, "Setting vcpus count for VM '{0}' to '{1}'...".format (vm.name, vcpus)
    vm.vcpus = vcpus
    return True

def set_kernelopts(vms, vm, args):
    if len (args) != 1:
        print >> sys.stderr, "Missing kernel opts argument!"
        print >> sys.stderr, "Possible values:"
        print >> sys.stderr, "1) default"
        print >> sys.stderr, "2) <opts>"
        return False
    
    if args[0] == 'default':
        vm.uses_default_kernelopts = True
    else:
        vm.uses_default_kernelopts = False
        vm.kernelopts = args[0]

    return True

def set_name(vms, vm, args):
    if len (args) != 1:
        print >> sys.stderr, "Missing new name!"
        return False

    if args[0] == vm.name:
        return False
    vm.set_name(args[0])
    return True

def set_drive(vms, vm, args):
    if len (args) != 1:
        print >> sys.stderr, "Missing new drive content (file/device)!"
        return False

    vm.drive = args[0]
    return True

properties = {
    "updateable": set_updateable,
    "nonupdateable": set_nonupdateable,
    "pcidevs": set_pcidevs,
    "label" : set_label,
    "netvm" : set_netvm,
    "maxmem" : set_maxmem,
    "memory" : set_memory,
    "kernel" : set_kernel,
    "template" : set_template,
    "vcpus" : set_vcpus,
    "kernelopts": set_kernelopts,
    "name": set_name,
<<<<<<< HEAD
    "drive": set_drive,
=======
    "mac": set_mac,
>>>>>>> 7a3b9d00
}


def do_set(vms, vm, property, args):
    if property not in properties.keys():
        print >> sys.stderr, "ERROR: Wrong property name: '{0}'".format(property)
        return False

    if not hasattr(vm, property):
        print >> sys.stderr, "ERROR: Property '{0}' not available for this VM".format(property)
        return False

    return properties[property](vms, vm, args)


def main():
    usage = "usage: %prog -l [options] <vm-name>\n"\
            "usage: %prog -s [options] <vm-name> <property> [...]\n"\
            "List/set various per-VM properties."

    parser = OptionParser (usage)
    parser.add_option ("-l", "--list", action="store_true", dest="do_list", default=False)
    parser.add_option ("-s", "--set", action="store_true", dest="do_set", default=False)

    (options, args) = parser.parse_args ()
    if (len (args) < 1):
        parser.error ("You must provide at least the vmname!")

    vmname = args[0]

    if options.do_list and options.do_set:
        print >> sys.stderr, "You cannot provide -l and -s at the same time!"
        exit (1)



    if options.do_set:
        qvm_collection = QubesVmCollection()
        qvm_collection.lock_db_for_writing()
        qvm_collection.load()
    else:
        qvm_collection = QubesVmCollection()
        qvm_collection.lock_db_for_reading()
        qvm_collection.load()
        qvm_collection.unlock_db()

    vm = qvm_collection.get_vm_by_name(vmname)
    if vm is None or vm.qid not in qvm_collection:
        print >> sys.stderr, "A VM with the name '{0}' does not exist in the system.".format(vmname)
        exit(1)

    if options.do_set:
        if len (args) < 2:
            print >> sys.stderr, "You must specify the property you wish to set..."
            print >> sys.stderr, "Available properties:"
            for p in properties.keys():
                if hasattr(vm, p):
                    print >> sys.stderr, "--> '{0}'".format(p)
            exit (1)

        property = args[1]
        do_set(qvm_collection, vm, property, args[2:])
        qvm_collection.save()
        qvm_collection.unlock_db()


    else: 
        # do_list
        do_list(vm)

main()<|MERGE_RESOLUTION|>--- conflicted
+++ resolved
@@ -59,9 +59,9 @@
         print fmt.format ("private img", vm.private_img)
     print fmt.format ("vcpus", str(vm.vcpus))
     print fmt.format ("memory", vm.memory)
-<<<<<<< HEAD
     if hasattr(vm, 'maxmem'):
         print fmt.format ("maxmem", vm.maxmem)
+    print fmt.format ("MAC", "%s%s" % (vm.mac, " (auto)" if vm._mac is None else ""))
 
     if hasattr(vm, 'kernel'):
         if vm.template_vm is not None:
@@ -79,21 +79,6 @@
 
     if hasattr(vm, 'drive'):
         print fmt.format("drive", str(vm.drive))
-=======
-    print fmt.format ("maxmem", vm.maxmem)
-    print fmt.format ("MAC", "%s%s" % (vm.mac, " (auto)" if vm._mac is None else ""))
-    if vm.template_vm is not None:
-        print fmt.format ("kernel", "%s (from template)" % vm.kernel)
-    elif vm.uses_default_kernel:
-        print fmt.format ("kernel", "%s (default)" % vm.kernel)
-    else:
-        print fmt.format ("kernel", vm.kernel)
-    if vm.uses_default_kernelopts:
-        print fmt.format ("kernelopts", "%s (default)" % vm.kernelopts)
-    else:
-        print fmt.format ("kernelopts", vm.kernelopts)
->>>>>>> 7a3b9d00
-
 
 def set_label(vms, vm, args):
     if len (args) != 1:
@@ -354,11 +339,8 @@
     "vcpus" : set_vcpus,
     "kernelopts": set_kernelopts,
     "name": set_name,
-<<<<<<< HEAD
     "drive": set_drive,
-=======
     "mac": set_mac,
->>>>>>> 7a3b9d00
 }
 
 
