#!/usr/bin/python2
# -*- coding: utf-8 -*-
#
# The Qubes OS Project, http://www.qubes-os.org
#
# Copyright (C) 2010  Joanna Rutkowska <joanna@invisiblethingslab.com>
#
# This program is free software; you can redistribute it and/or
# modify it under the terms of the GNU General Public License
# as published by the Free Software Foundation; either version 2
# of the License, or (at your option) any later version.
#
# This program is distributed in the hope that it will be useful,
# but WITHOUT ANY WARRANTY; without even the implied warranty of
# MERCHANTABILITY or FITNESS FOR A PARTICULAR PURPOSE.  See the
# GNU General Public License for more details.
#
# You should have received a copy of the GNU General Public License
# along with this program; if not, write to the Free Software
# Foundation, Inc., 51 Franklin Street, Fifth Floor, Boston, MA  02110-1301, USA.
#
#


qubes_base_dir   = "/var/lib/qubes"
system_path = {
    'qubes_guid_path': '/usr/bin/qubes-guid',
    'qrexec_daemon_path': '/usr/lib/qubes/qrexec-daemon',
    'qrexec_client_path': '/usr/lib/qubes/qrexec-client',
    'qubesdb_daemon_path': '/usr/sbin/qubesdb-daemon',

    'qubes_base_dir': qubes_base_dir,

    # Relative to qubes_base_dir
    'qubes_appvms_dir': 'appvms',
    'qubes_templates_dir': 'vm-templates',
    'qubes_servicevms_dir': 'servicevms',
    'qubes_store_filename': 'qubes.xml',
    'qubes_kernels_base_dir': 'vm-kernels',

    # qubes_icon_dir is obsolete
    # use QIcon.fromTheme() where applicable
    'qubes_icon_dir': '/usr/share/icons/hicolor/128x128/devices',

    'qrexec_policy_dir': '/etc/qubes-rpc/policy',

    'config_template_pv': '/usr/share/qubes/vm-template.xml',

    'qubes_pciback_cmd': '/usr/lib/qubes/unbind-pci-device.sh',
    'prepare_volatile_img_cmd': '/usr/lib/qubes/prepare-volatile-img.sh',
}

vm_files = {
    'root_img': 'root.img',
    'rootcow_img': 'root-cow.img',
    'volatile_img': 'volatile.img',
    'private_img': 'private.img',
    'kernels_subdir': 'kernels',
    'firewall_conf': 'firewall.xml',
    'whitelisted_appmenus': 'whitelisted-appmenus.list',
    'updates_stat_file': 'updates.stat',
}

defaults = {
    'libvirt_uri': 'xen:///',
    'memory': 400,
    'kernelopts': "nopat",
    'kernelopts_pcidevs': "nopat iommu=soft swiotlb=8192",

    'dom0_update_check_interval': 6*3600,

    'private_img_size': 2*1024*1024*1024,
    'root_img_size': 10*1024*1024*1024,

    'storage_class': None,

    # how long (in sec) to wait for VMs to shutdown,
    # before killing them (when used qvm-run with --wait option),
    'shutdown_counter_max': 60,

    'vm_default_netmask': "255.255.255.0",

    # Set later
    'appvm_label': None,
    'template_label': None,
    'servicevm_label': None,
}

qubes_max_qid = 254
qubes_max_netid = 254

##########################################

<<<<<<< HEAD
=======
class QubesHost(object):
    def __init__(self):
        (model, memory, cpus, mhz, nodes, socket, cores, threads) = vmm.libvirt_conn.getInfo()
        self._total_mem = long(memory)*1024
        self._no_cpus = cpus

#        print "QubesHost: total_mem  = {0}B".format (self.xen_total_mem)
#        print "QubesHost: free_mem   = {0}".format (self.get_free_xen_memory())
#        print "QubesHost: total_cpus = {0}".format (self.xen_no_cpus)

    @property
    def memory_total(self):
        return self._total_mem

    @property
    def no_cpus(self):
        return self._no_cpus

    # TODO
    def measure_cpu_usage(self, qvmc, previous=None, previous_time = None,
            wait_time=1):
        """measure cpu usage for all domains at once"""
        if previous is None:
            previous_time = time.time()
            previous = {}
            for vm in qvmc.values():
                if not vm.is_running():
                    continue
                cputime = vm.get_cputime()
                previous[vm.xid] = {}
                previous[vm.xid]['cpu_time'] = (
                        cputime / max(vm.vcpus, 1))
                previous[vm.xid]['cpu_usage'] = 0
            time.sleep(wait_time)

        current_time = time.time()
        current = {}
        for vm in qvmc.values():
            if not vm.is_running():
                continue
            cputime = vm.get_cputime()
            current[vm.xid] = {}
            current[vm.xid]['cpu_time'] = (
                    cputime / max(vm.vcpus, 1))
            if vm.xid in previous.keys():
                current[vm.xid]['cpu_usage'] = (
                    float(current[vm.xid]['cpu_time'] -
                        previous[vm.xid]['cpu_time']) /
                    long(1000**3) / (current_time-previous_time) * 100)
                if current[vm.xid]['cpu_usage'] < 0:
                    # VM has been rebooted
                    current[vm.xid]['cpu_usage'] = 0
            else:
                current[vm.xid]['cpu_usage'] = 0

        return (current_time, current)

class QubesVmLabel(object):
    def __init__(self, index, color, name, dispvm=False):
        self.index = index
        self.color = color
        self.name = name
        self.dispvm = dispvm

        self.icon = '{}-{}'.format(('dispvm' if dispvm else 'appvm'), name)

    def __repr__(self):
        return '{}({!r}, {!r}, {!r}, dispvm={!r})'.format(
            self.__class__.__name__,
            self.index,
            self.color,
            self.name,
            self.dispvm)

    # self.icon_path is obsolete
    # use QIcon.fromTheme(label.icon) where applicable
    @property
    def icon_path(self):
        return os.path.join(system_path['qubes_icon_dir'], self.icon) + ".png"
>>>>>>> 7f86782e

def register_qubes_vm_class(vm_class):
    QubesVmClasses[vm_class.__name__] = vm_class
    # register class as local for this module - to make it easy to import from
    # other modules
    setattr(sys.modules[__name__], vm_class.__name__, vm_class)


class QubesDaemonPidfile(object):
    def __init__(self, name):
        self.name = name
        self.path = "/var/run/qubes/" + name + ".pid"

    def create_pidfile(self):
        f = open (self.path, 'w')
        f.write(str(os.getpid()))
        f.close()

    def pidfile_exists(self):
        return os.path.exists(self.path)

    def read_pid(self):
        f = open (self.path)
        pid = f.read ().strip()
        f.close()
        return int(pid)

    def pidfile_is_stale(self):
        if not self.pidfile_exists():
            return False

        # check if the pid file is valid...
        proc_path = "/proc/" + str(self.read_pid()) + "/cmdline"
        if not os.path.exists (proc_path):
            print >> sys.stderr, \
                "Path {0} doesn't exist, assuming stale pidfile.".\
                    format(proc_path)
            return True

        return False # It's a good pidfile

    def remove_pidfile(self):
        os.remove (self.path)

    def __enter__ (self):
        # assumes the pidfile doesn't exist -- you should ensure it before opening the context
        self.create_pidfile()

    def __exit__ (self, exc_type, exc_val, exc_tb):
        self.remove_pidfile()
        return False

### Initialization code

defaults["appvm_label"] = QubesVmLabels["red"]
defaults["template_label"] = QubesVmLabels["black"]
defaults["servicevm_label"] = QubesVmLabels["red"]


QubesVmClasses = {}
modules_dir = os.path.join(os.path.dirname(__file__), 'modules')
for module_file in sorted(os.listdir(modules_dir)):
    if not module_file.endswith(".py") or module_file == "__init__.py":
        continue
    __import__('qubes.modules.%s' % module_file[:-3])

try:
    import qubes.settings
    qubes.settings.apply(system_path, vm_files, defaults)
except ImportError:
    pass

for path_key in system_path.keys():
    if not os.path.isabs(system_path[path_key]):
        system_path[path_key] = os.path.join(
            system_path['qubes_base_dir'], system_path[path_key])

# vim:sw=4:et:<|MERGE_RESOLUTION|>--- conflicted
+++ resolved
@@ -91,89 +91,6 @@
 
 ##########################################
 
-<<<<<<< HEAD
-=======
-class QubesHost(object):
-    def __init__(self):
-        (model, memory, cpus, mhz, nodes, socket, cores, threads) = vmm.libvirt_conn.getInfo()
-        self._total_mem = long(memory)*1024
-        self._no_cpus = cpus
-
-#        print "QubesHost: total_mem  = {0}B".format (self.xen_total_mem)
-#        print "QubesHost: free_mem   = {0}".format (self.get_free_xen_memory())
-#        print "QubesHost: total_cpus = {0}".format (self.xen_no_cpus)
-
-    @property
-    def memory_total(self):
-        return self._total_mem
-
-    @property
-    def no_cpus(self):
-        return self._no_cpus
-
-    # TODO
-    def measure_cpu_usage(self, qvmc, previous=None, previous_time = None,
-            wait_time=1):
-        """measure cpu usage for all domains at once"""
-        if previous is None:
-            previous_time = time.time()
-            previous = {}
-            for vm in qvmc.values():
-                if not vm.is_running():
-                    continue
-                cputime = vm.get_cputime()
-                previous[vm.xid] = {}
-                previous[vm.xid]['cpu_time'] = (
-                        cputime / max(vm.vcpus, 1))
-                previous[vm.xid]['cpu_usage'] = 0
-            time.sleep(wait_time)
-
-        current_time = time.time()
-        current = {}
-        for vm in qvmc.values():
-            if not vm.is_running():
-                continue
-            cputime = vm.get_cputime()
-            current[vm.xid] = {}
-            current[vm.xid]['cpu_time'] = (
-                    cputime / max(vm.vcpus, 1))
-            if vm.xid in previous.keys():
-                current[vm.xid]['cpu_usage'] = (
-                    float(current[vm.xid]['cpu_time'] -
-                        previous[vm.xid]['cpu_time']) /
-                    long(1000**3) / (current_time-previous_time) * 100)
-                if current[vm.xid]['cpu_usage'] < 0:
-                    # VM has been rebooted
-                    current[vm.xid]['cpu_usage'] = 0
-            else:
-                current[vm.xid]['cpu_usage'] = 0
-
-        return (current_time, current)
-
-class QubesVmLabel(object):
-    def __init__(self, index, color, name, dispvm=False):
-        self.index = index
-        self.color = color
-        self.name = name
-        self.dispvm = dispvm
-
-        self.icon = '{}-{}'.format(('dispvm' if dispvm else 'appvm'), name)
-
-    def __repr__(self):
-        return '{}({!r}, {!r}, {!r}, dispvm={!r})'.format(
-            self.__class__.__name__,
-            self.index,
-            self.color,
-            self.name,
-            self.dispvm)
-
-    # self.icon_path is obsolete
-    # use QIcon.fromTheme(label.icon) where applicable
-    @property
-    def icon_path(self):
-        return os.path.join(system_path['qubes_icon_dir'], self.icon) + ".png"
->>>>>>> 7f86782e
-
 def register_qubes_vm_class(vm_class):
     QubesVmClasses[vm_class.__name__] = vm_class
     # register class as local for this module - to make it easy to import from
